--- conflicted
+++ resolved
@@ -14,11 +14,7 @@
 preserve_order = ["linked-hash-map"]
 
 [dependencies]
-<<<<<<< HEAD
-serde = "0.9.0-rc3"
-=======
-serde = "=0.9.0-rc2"
->>>>>>> b60dc2c7
+serde = "=0.9.0-rc3"
 num-traits = "~0.1.32"
 clippy = { version = "^0.*", optional = true }
 linked-hash-map = { version = "0.3", optional = true }
